```text
SPDX-License-Identifier: Apache-2.0
Copyright (c) 2020-2023 Intel Corporation
```
<!-- omit in toc -->
# Release Notes
This document provides high-level system features, issues, and limitations information for SRIOV-FEC Operator for Wireless FEC Accelerators.
- [Release history](#release-history)
- [SRIOV-FEC Operator](#sriov-fec-operator)
- [Features for Release](#features-for-release)
- [Changes to Existing Features](#changes-to-existing-features)
- [Fixed Issues](#fixed-issues)
- [Release Content](#release-content)
- [Supported Operating Systems](#supported-operating-systems)
- [Package Versions](#package-versions)


> **_Single Node OpenShift (SNO)_**
>
>Daemon part (running on each featured worker node) of operator drains a node (moves its workloads to another node) before applying requested configuration.  
>Node draining doesn't work on SNO deployment. Because of that, operator's API exposes `SriovFecClusterConfig.spec.drainSkip` parameter which stops daemon doing workload migration.
>In theory it is all what is needed to find operator usable on SNO, however, operator's validation cycle is executed _ONLY_ on multi-worker-node clusters.

# Release history

### SRIOV-FEC Operator

<<<<<<< HEAD
| Version | Release Date   | OCP Version(s) compatibility | Verified on OCP               |
|---------|----------------|------------------------------|-------------------------------|
| 1.0.0   | January 2021   | 4.6                          | 4.6.4                         |
| 1.1.0   | March 2021     | 4.6                          | 4.6.16                        |
| 1.2.0   | June 2021      | 4.7                          | 4.7.8                         |
| 1.2.1   | June 2021      | 4.7                          | 4.7.8                         |
| 1.3.0   | August 2021    | 4.8                          | 4.8.2                         |
| 2.0.0   | September 2021 | 4.8                          | 4.8.5                         |
| 2.0.1   | October 2021   | 4.8                          | 4.8.13                        |
| 2.0.2   | November 2021  | 4.8                          | 4.8.12                        |
| 2.1.0   | November 2021  | 4.9                          | 4.9.7                         |
| 2.1.1   | January 2022   | 4.9                          | 4.9.7                         |
| 2.2.0   | March 2022     | 4.8, 4.9, 4.10               | 4.8.35, 4.9.23, 4.10.5        | 
| 2.2.1   | April 2022     | 4.8, 4.9, 4.10               | 4.8.35, 4.9.23, 4.10.5        |
| 2.3.0   | May 2022       | 4.8, 4.9, 4.10               | 4.8.42, 4.9.36, 4.10.17       |
| 2.3.1   | July 2022      | 4.8, 4.9, 4.10               | 4.8.46, 4.9.41, 4.10.21       |
| 2.4.0   | September 2022 | 4.9, 4.10, 4.11              | 4.9.41, 4.10.21, 4.11.2       |
| 2.5.0   | September 2022 | 4.9, 4.10, 4.11              | 4.9.48, 4.10.34, 4.11.5       |
| 2.6.0   | December 2022  | 4.10, 4.11, 4.12             | 4.10.43, 4.11.18, 4.12-rc2    |
| 2.6.1   | January 2022   | 4.10, 4.11, 4.12             | 4.10.43, 4.11.18, 4.12.0-rc.4 |                     |

# Features for Release
***v2.6.1***
- pf-bb-config updated (22.07 -> 22.11)
- Added support for pf-bb-config telemetry
- Added support for ACC200 cards (SPR-EE)
- Operator now propagates `Tolerations` from Subscription to managed Daemonsets

=======
| Version | Release Date   | OCP Version(s) compatibility | Verified on OCP            |
|---------|----------------|------------------------------|----------------------------|
| 1.0.0   | January 2021   | 4.6                          | 4.6.4                      |
| 1.1.0   | March 2021     | 4.6                          | 4.6.16                     |
| 1.2.0   | June 2021      | 4.7                          | 4.7.8                      |
| 1.2.1   | June 2021      | 4.7                          | 4.7.8                      |
| 1.3.0   | August 2021    | 4.8                          | 4.8.2                      |
| 2.0.0   | September 2021 | 4.8                          | 4.8.5                      |
| 2.0.1   | October 2021   | 4.8                          | 4.8.13                     |
| 2.0.2   | November 2021  | 4.8                          | 4.8.12                     |
| 2.1.0   | November 2021  | 4.9                          | 4.9.7                      |
| 2.1.1   | January 2022   | 4.9                          | 4.9.7                      |
| 2.2.0   | March 2022     | 4.8, 4.9, 4.10               | 4.8.35, 4.9.23, 4.10.5     | 
| 2.2.1   | April 2022     | 4.8, 4.9, 4.10               | 4.8.35, 4.9.23, 4.10.5     |
| 2.3.0   | May 2022       | 4.8, 4.9, 4.10               | 4.8.42, 4.9.36, 4.10.17    |
| 2.3.1   | July 2022      | 4.8, 4.9, 4.10               | 4.8.46, 4.9.41, 4.10.21    |
| 2.4.0   | September 2022 | 4.9, 4.10, 4.11              | 4.9.41, 4.10.21, 4.11.2    |
| 2.5.0   | September 2022 | 4.9, 4.10, 4.11              | 4.9.48, 4.10.34, 4.11.5    |
| 2.6.0   | December 2022  | 4.10, 4.11, 4.12             | 4.10.43, 4.11.18, 4.12-rc2 |

# Features for Release
>>>>>>> ae3783ac
***v2.6.0***
- Support for OCP4.12.x

***v2.5.0***
- pf-bb-config updated (22.03 -> 22.07)
- Added support for Ubuntu 22.04
- Improved documentation for VFIO token

***v2.4.0***
- Support for OCP4.11.x

***v2.3.1***
- Bugfixes

***v2.3.0***
- pf-bb-config updated (21.11 -> 22.03)
- Initial support of vfio-pci driver for ACC100 

***v2.2.1***
- Completed validation for MacLaren Summit card

***v2.2.0***
- Support for OCP4.10.x

***v2.1.1***
- Added support for igb_uio module as a PF driver
- Added support for Docker tool as an image building tool

***v2.1.0***
- Support for OCP4.9.x
- Bugfixes

***v2.0.2***
- Bugfixes

***v2.0.1***
- Bugfixes

***v2.0.0***
- Added new version (v2) of API with selectors
- Added resources cleanup on SriovFecClusterConfig deletion
- SriovFecController no longer overwrites ConfigMaps with `immutable` key
- Added support for deployment on K8S

***v1.3.0***
- SEO SR-IOV Operator for Wireless FEC Accelerators OCP4.8.2 support
  - validated on ACC100 only

***v1.2.0***
- SEO SR-IOV Operator for Wireless FEC Accelerators OCP4.7.8 support
  - validated on ACC100 only

***v1.1.0***
- SEO SR-IOV Operator for Wireless FEC Accelerators
  - Added support for Intel® vRAN Dedicated Accelerator ACC100
  - Independent accelerator discovery mechanism now enables standalone usage

***v1.0.0***
- SEO SRIOV-FEC Operator for Intel® FPGA PAC N3000
  - The SRIOV FEC operator handles the management of the FEC devices used to accelerate the FEC process in vRAN L1 applications
  - Create desired Virtual Functions for the FEC device, bind them to appropriate drivers and configure the VF's queues for desired functionality in 4G or 5G deployment
  - Deploys an instance of K8s SRIOV device plugin which manages the FEC VFs as an OpenShift cluster resource and configures this device plugin to detect the resources

# Changes to Existing Features
***v2.6.1***
- Improved timeouts for LeaderElection functionality
- Manager deployment always starts with 1 replica and scales to 2 for multi-node clusters
- Base images are updated to ubi9.1 instead of ubi8.6
- Reduced RBAC permissions required by operator
- Daemon now has readiness and liveliness probes
- Removed mentions of Smart Edge Open from documentation. Operator is now standalone project.

***v2.4.0***
- SriovFecClusterConfig.spec.physicalFunction.bbDevConfig field is now marked as 'required'

***v2.3.0***
- Flattened sriov-fec operator structure by removing the `sriov-fec` directory
- Previous `labeler` directory acts now as internal package of sriov-fec operator
- Operator no longer adds missing kernel parameters `intel_iommu=on` and `iommu=pt`. User has to configure them [manually](https://wiki.ubuntu.com/Kernel/KernelBootParameters#Permanently_Add_a_Kernel_Boot_Parameter).

***v2.2.0***
- this release targets multiple OCP versions (4.8, 4.9, 4.10). Validation cycle has covered following upgrades:
  - 4.8.x (sriov-fec 2.0.2) -> 4.10.x (sriov-fec 2.2.0)
  - 4.9.x (sriov-fec 2.1.1) -> 4.10.x (sriov-fec 2.2.0)
- Updated pf-bb-config from 21.6 to 21.11
- Updated SriovDevicePlugin from 4.9 to 4.10
- SriovFecNodeConfig changes its state to "Succeeded" only after successful restart of sriov-device-plugin
- Renamed OpenNESS in documentation to Smart Edge Open (SEO)
- `physicalFunction` in `SriovFecClusterConfig` CR is now required
- Operator automatically detects type of cluster(Openshift/Kubernetes) and uses corresponding dependencies
- `SriovFecClusterConfig.nodes` field is not supported anymore, SFCC should rely on `nodeSelector` and `acceleratorSelectors` fields
- Renamed repository from openshift-operator to sriov-fec-operator
- Development of N3000 Operator has been suspended and its source code is not part of main branch
- previous `common` directory acts now as internal package of sriov-fec operator

***v2.0.2***
- Added webhook that converts existing SriovFecClusterConfigs with `nodes` field to SriovFecClusterConfig with `nodeSelector` and `acceleratorSelectors`
- Added webhook that prohibits creation of  SriovFecClusterConfig with `nodes` field.
- Daemon's reconciliation process trigger has been adjusted to cover multi-reboot scenarios

***v2.0.1***
- Daemon reconcile loop has been redesigned

***v2.0.0***
- Improved existing validation rules and added new rules
- Removed old API (v1)
- Updated pf-bb-config from 21.3 to 21.6 and OperatorSDK from 1.4.2 to 1.9.0

***v1.1.0***
- SEO SR-IOV Operator for Wireless FEC Accelerators
  - Added supported vendor: 1172 - Altera Corporation
  - pf-bb-config updated to 21.3
- Common
  - Operator SDK updated to 1.4.2
  - `stable` channel is now used for subscriptions
  - Image build refactored and moved to Makefile
  - Generated bundle files were removed from repository
  - Common packages and labeler extracted from N3000/
  - Index image build target added to Makefile
  - sriov-fec daemonsets now use `readOnlyRootFilesystem: true`
  - Supported accelerators list moved to `supported-accelerators` configmap
  - `n3000-discovery` was renamed to `accelerator-discovery`
  - Any namespace can be now used for operators deployment

***v1.0.0***
- There are no unsupported or discontinued features relevant to this release.

# Fixed Issues

***2.3.1***
- fix for pf_bb_config throwing "MMIO is not accessible causing UR error over PCIe"

***2.2.1***
- Adjusting CSV by adding relatedImages tag - addressing https://github.com/smart-edge-open/sriov-fec-operator/issues/19

***2.1.0***
- SriovFecClusterConfig.spec.drainSkip was not rewritten into SriovFecNodeConfig.spec.drainSkip so SNO worker
  was trying to drain its workloads

***2.0.2***
- SriovFecNodeConfig stucks in InProgress state(issue observed in case of multiple reboots)

***v1.2.1***
<<<<<<< HEAD
- [4.7.9 sriov-fec-v1.1.0 install does not succeed initially #270](https://github.com/smart-edge-open/sriov-fec-operator/sriov-fec/issues/270)
=======
- [4.7.9 sriov-fec-v1.1.0 install does not succeed initially #270](https://github.com/smart-edge-open/sriov-fec-operator/issues/270)
>>>>>>> ae3783ac

***v1.1.0***
- SEO SR-IOV Operator for Wireless FEC Accelerators
  - Fixed status conditions to match convention introduced in N3000 operator
- Common
  - Fixed discovery for devices with LTE bitstream
  - Fixed field optionality policies in CRDs

***v1.0.0***
- n/a - this is the first release.

# Release Content
- SRIOV-FEC Operator for Wireless FEC Accelerators
- Documentation

# Supported Operating Systems
<<<<<<< HEAD
***v2.6.1***
- OpenShift: 4.12.0-rc.4
- OS: Red Hat Enterprise Linux CoreOS 412.86.202212081411-0
- Kubernetes: v1.25.4+86bd4ff
- RT Kernel: 4.18.0-372.36.1.rt7.193.el8_6.x86_64

=======
>>>>>>> ae3783ac
***v2.6.0***
- OpenShift: 4.12.0-rc.2
- OS: Red Hat Enterprise Linux CoreOS 412.86.202211142021-0
- Kubernetes: v1.25.2+cd98eda
- RT Kernel: 4.18.0-425.3.1.rt7.213.el8.x86_64

***v2.5.0***
- OpenShift: 4.11.5
- OS: Red Hat Enterprise Linux CoreOS 411.86.202209140028-0 (Ootpa)
- Kubernetes: v1.24.0+3882f8f
- RT Kernel: 4.18.0-372.26.1.rt7.183.el8_6.x86_64

***v2.5.0***
- Kubernetes 1.23.5+c285e78
- OS: Ubuntu 22.04 LTS (Jammy Jellyfish)
- Kernel: 5.15.0-43-generic

***v2.4.0***
- OpenShift: 4.11.2
- OS: Red Hat Enterprise Linux CoreOS 411.86.202208191320-0 (Ootpa)
- Kubernetes: v1.24.0+b62823b
- RT Kernel: 4.18.0-372.19.1.rt7.176.el8_6.x86_64

***v2.3.1***
- OpenShift: 4.10.21
- OS: Red Hat Enterprise Linux CoreOS 410.84.202206010432-0 (Ootpa)
- Kubernetes: v1.23.5+3afdacb
- RT Kernel: 4.18.0-305.49.1.rt7.121.el8_4.x86_64

***v2.3.0*** was tested using the following:
- OpenShift: 4.10.17
- OS: Red Hat Enterprise Linux CoreOS 410.84.202206010432-0 (Ootpa)
- Kubernetes: v1.23.5+3afdacb
- RT Kernel: 4.18.0-305.49.1.rt7.121.el8_4.x86_64

***v2.3.0*** was tested using the following:
- OpenShift: 4.9.36
- OS: Red Hat Enterprise Linux CoreOS 49.84.202205241705-0 (Ootpa)
- Kubernetes: v1.22.8+f34b40c
- RT Kernel: 4.18.0-305.45.1.rt7.117.el8_4.x86_64

***v2.1.1*** was tested using the following:
- OpenShift: 4.9.7
- OS: Red Hat Enterprise Linux CoreOS 49.84.202111022104-0 (Ootpa)
- Kubernetes: v1.22.2+5e38c72
- RT Kernel: 4.18.0-305.25.1.rt7.97.el8_4.x86_64

***v2.1.1*** was tested using the following:
- CentOS 7.9
- Kubernetes: v1.22.2
- RT Kernel: 3.10.0-1160.11.1.rt56.1145.el7.x86_64

***v2.1.0*** was tested using the following:
- OpenShift: 4.9.7
- OS: Red Hat Enterprise Linux CoreOS 49.84.202111022104-0 (Ootpa)
- Kubernetes: v1.22.2+5e38c72
- RT Kernel: 4.18.0-305.25.1.rt7.97.el8_4.x86_64

***v2.0.2*** was tested using the following:
- OpenShift: 4.8.13
- OS: Red Hat Enterprise Linux CoreOS 48.84.202109210859-0 (Ootpa)
- Kubernetes: v1.21.1+a620f50
- RT Kernel: 4.18.0-305.19.1.rt7.91.el8_4.x86_64

***v2.0.1*** was tested using the following:
- OpenShift: 4.8.13
- OS: Red Hat Enterprise Linux CoreOS 48.84.202109210859-0 (Ootpa)
- Kubernetes: v1.21.1+a620f50
- RT Kernel: 4.18.0-305.19.1.rt7.91.el8_4.x86_64

***v2.0.0*** was tested using the following:
- OpenShift: 4.8.5
- OS: Red Hat Enterprise Linux CoreOS 48.84.202108062347-0
- Kubernetes: v1.21.1+9807387
- RT Kernel: 4.18.0-305.10.2.rt7.83.el8_4.x86_64

***v1.3.0*** was tested using the following:
- OpenShift: 4.8.2
- OS: Red Hat Enterprise Linux CoreOS 48.84.202107202156-0
- Kubernetes: v1.21.1+051ac4f
- RT Kernel: 4.18.0-305.10.2.rt7.83.el8_4.x86_64

***v1.2.1*** was tested using the following:
- OpenShift: 4.7.8
- OS: Red Hat Enterprise Linux CoreOS 47.83.202104161442-0
- Kubernetes: v1.20.0+7d0a2b2
- RT Kernel: 4.18.0-240.22.1.rt7.77.el8_3.x86_64

***v1.2.0*** was tested using the following:
- OpenShift: 4.7.8
- OS: Red Hat Enterprise Linux CoreOS 47.83.202104161442-0
- Kubernetes: v1.20.0+7d0a2b2
- RT Kernel: 4.18.0-240.22.1.rt7.77.el8_3.x86_64

***v1.1.0*** was tested using the following:
- OpenShift: 4.6.16
- OS: Red Hat Enterprise Linux CoreOS 46.82.202101301821-0
- Kubernetes: v1.19.0+e49167a
- RT Kernel: 4.18.0-193.41.1.rt13.91.el8_2.x86_64
- OPAE: n3000-1.3.8-2-rte-el8
- RTL Image: 20ww27.5-2x2x25G-5GLDPC-v1.6.1-3.0.0_unsigned.bin
- NVM Package: v7.30

***v1.0.0*** was tested using the following:
- OpenShift: 4.6.4
- OS: Red Hat Enterprise Linux CoreOS 46.82.202011061621-0
- Kubernetes: v1.19.0+9f84db3
- RT Kernel: 4.18.0-193.28.1.rt13.77.el8_2.x86_64
- OPAE: n3000-1.3.8-2-rte-el8
- RTL Image: 20ww27.5-2x2x25G-5GLDPC-v1.6.1-3.0.0_unsigned.bin
- NVM Package: v7.30

# Package Versions
Package:
- Golang: 1.18
<<<<<<< HEAD
- pf-bb-config-app: v22.11
- DPDK: 22.11
=======
- pf-bb-config-app: v22.07
>>>>>>> ae3783ac
<|MERGE_RESOLUTION|>--- conflicted
+++ resolved
@@ -25,7 +25,6 @@
 
 ### SRIOV-FEC Operator
 
-<<<<<<< HEAD
 | Version | Release Date   | OCP Version(s) compatibility | Verified on OCP               |
 |---------|----------------|------------------------------|-------------------------------|
 | 1.0.0   | January 2021   | 4.6                          | 4.6.4                         |
@@ -54,29 +53,6 @@
 - Added support for ACC200 cards (SPR-EE)
 - Operator now propagates `Tolerations` from Subscription to managed Daemonsets
 
-=======
-| Version | Release Date   | OCP Version(s) compatibility | Verified on OCP            |
-|---------|----------------|------------------------------|----------------------------|
-| 1.0.0   | January 2021   | 4.6                          | 4.6.4                      |
-| 1.1.0   | March 2021     | 4.6                          | 4.6.16                     |
-| 1.2.0   | June 2021      | 4.7                          | 4.7.8                      |
-| 1.2.1   | June 2021      | 4.7                          | 4.7.8                      |
-| 1.3.0   | August 2021    | 4.8                          | 4.8.2                      |
-| 2.0.0   | September 2021 | 4.8                          | 4.8.5                      |
-| 2.0.1   | October 2021   | 4.8                          | 4.8.13                     |
-| 2.0.2   | November 2021  | 4.8                          | 4.8.12                     |
-| 2.1.0   | November 2021  | 4.9                          | 4.9.7                      |
-| 2.1.1   | January 2022   | 4.9                          | 4.9.7                      |
-| 2.2.0   | March 2022     | 4.8, 4.9, 4.10               | 4.8.35, 4.9.23, 4.10.5     | 
-| 2.2.1   | April 2022     | 4.8, 4.9, 4.10               | 4.8.35, 4.9.23, 4.10.5     |
-| 2.3.0   | May 2022       | 4.8, 4.9, 4.10               | 4.8.42, 4.9.36, 4.10.17    |
-| 2.3.1   | July 2022      | 4.8, 4.9, 4.10               | 4.8.46, 4.9.41, 4.10.21    |
-| 2.4.0   | September 2022 | 4.9, 4.10, 4.11              | 4.9.41, 4.10.21, 4.11.2    |
-| 2.5.0   | September 2022 | 4.9, 4.10, 4.11              | 4.9.48, 4.10.34, 4.11.5    |
-| 2.6.0   | December 2022  | 4.10, 4.11, 4.12             | 4.10.43, 4.11.18, 4.12-rc2 |
-
-# Features for Release
->>>>>>> ae3783ac
 ***v2.6.0***
 - Support for OCP4.12.x
 
@@ -220,11 +196,7 @@
 - SriovFecNodeConfig stucks in InProgress state(issue observed in case of multiple reboots)
 
 ***v1.2.1***
-<<<<<<< HEAD
-- [4.7.9 sriov-fec-v1.1.0 install does not succeed initially #270](https://github.com/smart-edge-open/sriov-fec-operator/sriov-fec/issues/270)
-=======
 - [4.7.9 sriov-fec-v1.1.0 install does not succeed initially #270](https://github.com/smart-edge-open/sriov-fec-operator/issues/270)
->>>>>>> ae3783ac
 
 ***v1.1.0***
 - SEO SR-IOV Operator for Wireless FEC Accelerators
@@ -241,15 +213,12 @@
 - Documentation
 
 # Supported Operating Systems
-<<<<<<< HEAD
 ***v2.6.1***
 - OpenShift: 4.12.0-rc.4
 - OS: Red Hat Enterprise Linux CoreOS 412.86.202212081411-0
 - Kubernetes: v1.25.4+86bd4ff
 - RT Kernel: 4.18.0-372.36.1.rt7.193.el8_6.x86_64
 
-=======
->>>>>>> ae3783ac
 ***v2.6.0***
 - OpenShift: 4.12.0-rc.2
 - OS: Red Hat Enterprise Linux CoreOS 412.86.202211142021-0
@@ -365,9 +334,5 @@
 # Package Versions
 Package:
 - Golang: 1.18
-<<<<<<< HEAD
 - pf-bb-config-app: v22.11
-- DPDK: 22.11
-=======
-- pf-bb-config-app: v22.07
->>>>>>> ae3783ac
+- DPDK: 22.11