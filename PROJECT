--- conflicted
+++ resolved
@@ -5,11 +5,7 @@
   manifests.sdk.operatorframework.io/v2: {}
   scorecard.sdk.operatorframework.io/v2: {}
 projectName: sriov-fec
-<<<<<<< HEAD
-repo: github.com/smart-edge-open/sriov-fec-operator/sriov-fec
-=======
 repo: github.com/smart-edge-open/sriov-fec-operator
->>>>>>> ae3783ac
 resources:
 - api:
     crdVersion: v1
@@ -18,11 +14,7 @@
   domain: intel.com
   group: sriovfec
   kind: SriovFecClusterConfig
-<<<<<<< HEAD
-  path: github.com/smart-edge-open/sriov-fec-operator/sriov-fec/api/v2
-=======
   path: github.com/smart-edge-open/sriov-fec-operator/api/v2
->>>>>>> ae3783ac
   version: v2
   webhooks:
     validation: true
@@ -33,10 +25,6 @@
   domain: intel.com
   group: sriovfec
   kind: SriovFecNodeConfig
-<<<<<<< HEAD
-  path: github.com/smart-edge-open/sriov-fec-operator/sriov-fec/api/v2
-=======
   path: github.com/smart-edge-open/sriov-fec-operator/api/v2
->>>>>>> ae3783ac
   version: v2
 version: "3"